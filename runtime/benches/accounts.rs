#![allow(clippy::arithmetic_side_effects)]

use {
<<<<<<< HEAD
    criterion::{criterion_group, criterion_main, Criterion},
=======
    solana_account::{AccountSharedData, ReadableAccount},
>>>>>>> 6bc9fb1e
    solana_accounts_db::epoch_accounts_hash::EpochAccountsHash,
    solana_genesis_config::create_genesis_config,
    solana_hash::Hash,
    solana_instruction::error::LamportsError,
    solana_pubkey::Pubkey,
    solana_runtime::bank::*,
    std::{path::PathBuf, sync::Arc},
};

fn deposit_many(bank: &Bank, pubkeys: &mut Vec<Pubkey>, num: usize) -> Result<(), LamportsError> {
    for t in 0..num {
        let pubkey = solana_pubkey::new_rand();
        let account =
            AccountSharedData::new((t + 1) as u64, 0, AccountSharedData::default().owner());
        pubkeys.push(pubkey);
        assert!(bank.get_account(&pubkey).is_none());
        test_utils::deposit(bank, &pubkey, (t + 1) as u64)?;
        assert_eq!(bank.get_account(&pubkey).unwrap(), account);
    }
    Ok(())
}

fn bench_accounts_create(c: &mut Criterion) {
    let (genesis_config, _) = create_genesis_config(10_000);
    let bank0 = Bank::new_with_paths_for_benches(&genesis_config, vec![PathBuf::from("bench_a0")]);
    c.bench_function("accounts_create", |b| {
        b.iter(|| {
            let mut pubkeys: Vec<Pubkey> = vec![];
            deposit_many(&bank0, &mut pubkeys, 1000).unwrap();
        });
    });
}

<<<<<<< HEAD
fn bench_accounts_squash(c: &mut Criterion) {
    let (mut genesis_config, _) = create_genesis_config(100_000);
    genesis_config.rent.burn_percent = 100; // Avoid triggering an assert in Bank::distribute_rent_to_validators()
=======
#[bench]
fn bench_accounts_squash(bencher: &mut Bencher) {
    let (genesis_config, _) = create_genesis_config(100_000);
>>>>>>> 6bc9fb1e
    let mut prev_bank = Arc::new(Bank::new_with_paths_for_benches(
        &genesis_config,
        vec![PathBuf::from("bench_a1")],
    ));
    let mut pubkeys: Vec<Pubkey> = vec![];
    deposit_many(&prev_bank, &mut pubkeys, 250_000).unwrap();
    prev_bank.freeze();

    // Need to set the EAH to Valid so that `Bank::new_from_parent()` doesn't panic during
    // freeze when parent is in the EAH calculation window.
    prev_bank
        .rc
        .accounts
        .accounts_db
        .epoch_accounts_hash_manager
        .set_valid(EpochAccountsHash::new(Hash::new_unique()), 0);

    // Measures the performance of the squash operation.
    // This mainly consists of the freeze operation which calculates the
    // merkle hash of the account state and distribution of fees and rent
    let mut slot = 1u64;
    c.bench_function("accounts_squash", |b| {
        b.iter(|| {
            let next_bank = Arc::new(Bank::new_from_parent(
                prev_bank.clone(),
                &Pubkey::default(),
                slot,
            ));
            test_utils::deposit(&next_bank, &pubkeys[0], 1).unwrap();
            next_bank.squash();
            slot += 1;
            prev_bank = next_bank;
        });
    });
}

criterion_group!(benches, bench_accounts_create, bench_accounts_squash);
criterion_main!(benches);<|MERGE_RESOLUTION|>--- conflicted
+++ resolved
@@ -1,11 +1,7 @@
 #![allow(clippy::arithmetic_side_effects)]
 
 use {
-<<<<<<< HEAD
-    criterion::{criterion_group, criterion_main, Criterion},
-=======
     solana_account::{AccountSharedData, ReadableAccount},
->>>>>>> 6bc9fb1e
     solana_accounts_db::epoch_accounts_hash::EpochAccountsHash,
     solana_genesis_config::create_genesis_config,
     solana_hash::Hash,
@@ -39,15 +35,9 @@
     });
 }
 
-<<<<<<< HEAD
-fn bench_accounts_squash(c: &mut Criterion) {
-    let (mut genesis_config, _) = create_genesis_config(100_000);
-    genesis_config.rent.burn_percent = 100; // Avoid triggering an assert in Bank::distribute_rent_to_validators()
-=======
 #[bench]
 fn bench_accounts_squash(bencher: &mut Bencher) {
     let (genesis_config, _) = create_genesis_config(100_000);
->>>>>>> 6bc9fb1e
     let mut prev_bank = Arc::new(Bank::new_with_paths_for_benches(
         &genesis_config,
         vec![PathBuf::from("bench_a1")],
