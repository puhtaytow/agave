[package]
name = "solana-bloom"
description = "Solana bloom filter"
documentation = "https://docs.rs/solana-bloom"
version = { workspace = true }
authors = { workspace = true }
repository = { workspace = true }
homepage = { workspace = true }
license = { workspace = true }
edition = { workspace = true }

[package.metadata.docs.rs]
targets = ["x86_64-unknown-linux-gnu"]

[lib]
crate-type = ["lib"]
name = "solana_bloom"

[features]
frozen-abi = [
    "dep:solana-frozen-abi",
    "dep:solana-frozen-abi-macro",
    "solana-hash/frozen-abi",
]

[dependencies]
bv = { workspace = true, features = ["serde"] }
fnv = { workspace = true }
rand = { workspace = true }
serde = { workspace = true, features = ["rc"] }
serde_derive = { workspace = true }
solana-frozen-abi = { workspace = true, optional = true, features = [
    "frozen-abi",
] }
solana-frozen-abi-macro = { workspace = true, optional = true, features = [
    "frozen-abi",
] }
solana-sanitize = { workspace = true }
solana-time-utils = { workspace = true }

[dev-dependencies]
criterion = { workspace = true }
rayon = { workspace = true }
solana-hash = { workspace = true }
solana-sha256-hasher = { workspace = true }
solana-signature = { workspace = true, features = ["std"] }

<<<<<<< HEAD
[[bench]]
name = "bloom"
harness = false

[lib]
crate-type = ["lib"]
name = "solana_bloom"

[package.metadata.docs.rs]
targets = ["x86_64-unknown-linux-gnu"]

[features]
frozen-abi = [
    "dep:solana-frozen-abi",
    "dep:solana-frozen-abi-macro",
    "solana-hash/frozen-abi",
]

=======
>>>>>>> 6bc9fb1e
[lints]
workspace = true<|MERGE_RESOLUTION|>--- conflicted
+++ resolved
@@ -45,7 +45,6 @@
 solana-sha256-hasher = { workspace = true }
 solana-signature = { workspace = true, features = ["std"] }
 
-<<<<<<< HEAD
 [[bench]]
 name = "bloom"
 harness = false
@@ -64,7 +63,5 @@
     "solana-hash/frozen-abi",
 ]
 
-=======
->>>>>>> 6bc9fb1e
 [lints]
 workspace = true