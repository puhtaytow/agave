--- conflicted
+++ resolved
@@ -233,11 +233,7 @@
             chained_merkle_root,
             next_shred_index,
             next_code_index,
-<<<<<<< HEAD
-            false,
-=======
             true, // merkle_variant
->>>>>>> e92e9a1b
             &reed_solomon_cache,
             &mut ProcessShredsStats::default(),
         );
